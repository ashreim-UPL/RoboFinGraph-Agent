<<<<<<< HEAD
PERSONAL_KEYS
finrobot_config.json
__pycache__/
*.pyc
*.pyo
.env/
.env.*
.ipynb_checkpoints/
=======
# Ignore log directories and files
logs/
*.log

# Ignore virtual environment
venv/
.env

# Ignore data, cache, and other large or generated directories
>>>>>>> 51115f4c
.cache/
data/
report/
SEC_SECTION_CACHE/
node_modules/
*.bak
*.json.bak.json

# Ignore OS & editor artifacts
.DS_Store
<<<<<<< HEAD
projects/
dist/
tmp/
filings/
.venv/
report/
Old Reports/
report- old/
venv/pyvenv.cfg
frontend/vite-ui/
frontend/node_modules/
logs/*.log
venv/
=======
Thumbs.db
*.pyc
__pycache__/
>>>>>>> 51115f4c
<|MERGE_RESOLUTION|>--- conflicted
+++ resolved
@@ -1,49 +1,51 @@
-<<<<<<< HEAD
+# ==== Personal & Config Files ====
 PERSONAL_KEYS
 finrobot_config.json
+
+# ==== Python Bytecode & Cache ====
 __pycache__/
 *.pyc
 *.pyo
-.env/
-.env.*
-.ipynb_checkpoints/
-=======
-# Ignore log directories and files
-logs/
-*.log
-
-# Ignore virtual environment
-venv/
-.env
-
-# Ignore data, cache, and other large or generated directories
->>>>>>> 51115f4c
-.cache/
-data/
-report/
-SEC_SECTION_CACHE/
-node_modules/
+*.pyo
 *.bak
 *.json.bak.json
 
-# Ignore OS & editor artifacts
-.DS_Store
-<<<<<<< HEAD
-projects/
+# ==== Environment & Virtualenv ====
+.venv/
+venv/
+venv/pyvenv.cfg
+.env/
+.env.*
+.env
+
+# ==== Data, Cache, Checkpoints ====
+.cache/
+data/
+.ipynb_checkpoints/
+SEC_SECTION_CACHE/
+
+# ==== Logs ====
+logs/
+logs/*.log
+*.log
+
+# ==== Output, Build, Reports ====
 dist/
 tmp/
 filings/
-.venv/
 report/
 Old Reports/
 report- old/
-venv/pyvenv.cfg
+projects/
+
+# ==== Frontend Artifacts ====
 frontend/vite-ui/
 frontend/node_modules/
-logs/*.log
-venv/
-=======
+node_modules/
+
+# ==== OS & Editor Artifacts ====
+.DS_Store
 Thumbs.db
-*.pyc
-__pycache__/
->>>>>>> 51115f4c
+
+# ==== Miscellaneous ====
+# (add other patterns here as needed)