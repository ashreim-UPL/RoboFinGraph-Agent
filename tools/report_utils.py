# tools/report_utils.py

import json
import re
import pandas as pd
from datetime import datetime, date, timedelta
from typing import Dict, Any, Annotated, Tuple, Union
from collections import defaultdict
import os
import logging


# Import the core API calling functions from your toolkit
from .global_API_toolkit import make_api_request, get_10k_section, save_to_file
from .charting import *

# This new version REPLACES the previous get_key_data function.
def get_key_data(
    ticker: Annotated[str, "ticker"],
    filing_date: Annotated[str | datetime, "filing date of the financial report"],
    save_path: str,
    fyear: str, 
    region: str 
) -> str:
    """
    Returns key financial data for the given ticker by calling the global_api_toolkit,
    ensuring all calls follow the standardized format.
    """
    print(f"Fetching key data for {ticker}...")
    
    # --- Date conversion and range calculation (no changes here) ---
    if isinstance(filing_date, str):
        filing_date_obj = datetime.strptime(filing_date, "%Y-%m-%d")
    else:
        filing_date_obj = filing_date

    start_date = (filing_date_obj - timedelta(weeks=52)).strftime("%Y-%m-%d")
    end_date = filing_date_obj.strftime("%Y-%m-%d")
    
    # --- API Calls via global_api_toolkit (Refactored for Consistency) ---

    # Get Historical Data
    hist_data_json = make_api_request("FMP", "/historical-price-eod/full", {"symbol": ticker, "from": start_date, "to": end_date})
    hist = pd.DataFrame() # Default empty DataFrame
    if isinstance(hist_data_json, dict) and 'historical' in hist_data_json:
        data = hist_data_json['historical']
    elif isinstance(hist_data_json, list):
        data = hist_data_json
    else:
        data = []

    if data:
        hist = pd.DataFrame(data)
        if not hist.empty and 'date' in hist.columns:
            hist['date'] = pd.to_datetime(hist['date'])
            hist = hist.set_index('date')
    # Get Company Profile
    profile_response = make_api_request("FMP", "/profile", {"symbol": ticker})
    profile = profile_response[0] if profile_response and isinstance(profile_response, list) else {}
    currency = profile.get("currency")

    # Get Analyst Ratings (using corrected endpoint and safe access)
    rating_response = make_api_request("FMP", "/ratings-historical", {"symbol": ticker, "limit": 1})
    rating = rating_response[0].get('rating', 'N/A') if rating_response and isinstance(rating_response, list) else 'N/A'

    # Get Ratios for BVPS (Book Value Per Share)
    ratios_response = make_api_request("FMP", "/ratios", {"symbol": ticker, "period": "annual", "limit": 1})
    bvps_raw = ratios_response[0].get('bookValuePerShare', 0) if ratios_response and isinstance(ratios_response, list) else 0
    bvps_formatted = f"{bvps_raw:.2f}"

    # Get Market Cap
    market_cap_response = make_api_request("FMP", "/market-capitalization", {"symbol": ticker})
    market_cap_value = market_cap_response[0].get('marketCap', 0) if market_cap_response and isinstance(market_cap_response, list) else 0
    
    # --- Data Processing (no changes here) ---
    if hist.empty:
        close_price, fifty_two_week_low, fifty_two_week_high = 0.0, 0.0, 0.0
    else:
        # Ensure index is datetime for min/max operations
        hist.index = pd.to_datetime(hist.index)
        close_price = hist["close"].iloc[-1]
        fifty_two_week_low = hist["low"].min()
        fifty_two_week_high = hist["high"].max()

    # --- Assemble result (no changes here) ---
    suffix = f" ({currency})" if currency else ""
    key_data_dict = {
        "Rating": rating,
        "Currency": currency or "N/A",
        f"Closing Price{suffix}": f"{close_price:.2f}",
        f"Market Cap{suffix} (Millions)": f"{market_cap_value / 1e6:.2f}",
        f"52 Week Price Range{suffix}": f"{fifty_two_week_low:.2f} - {fifty_two_week_high:.2f}",
        f"BVPS{suffix}": bvps_formatted,
    }
    
    # Save the final dictionary to a file
    return save_to_file(json.dumps(key_data_dict, indent=2), save_path)

# --- I. Foundational Company Data Functions ---
<<<<<<< HEAD
def get_company_profile(ticker: str, save_path: str) -> str:
=======
def get_company_profile(ticker: str, save_path: str, region:str='US', **kwargs) -> str:
>>>>>>> a544a06a
    """
    Retrieves company profile and description exclusively from FMP.
    """
    print(f"Fetching company profile for {ticker} from FMP...")
    # MODIFIED: Removed all region-specific and SEC-related logic
    content = make_api_request("FMP", "/profile", {"symbol": ticker})
    content = content.get('companyProfile', content) if isinstance(content, dict) else content

    return save_to_file(json.dumps(content, indent=2), save_path)

def get_competitor_analysis(ticker: str, save_path: str) -> str:
    """
    Retrieves a list of competitors from FMP.
    """
    print(f"Fetching competitors for {ticker}...")
    content = make_api_request("FMP", "/stock-peers", {"symbol": ticker})
    return save_to_file(json.dumps(content, indent=2), save_path)


# --- II. Core Financial Statement Functions ---
def get_financial_statement(ticker: str, statement_type: str, save_path: str) -> str:
    """
    Retrieves a core financial statement (income, balance, cash-flow) from FMP.
    """
    print(f"Fetching {statement_type} for {ticker} from FMP...")
    # MODIFIED: Removed all SEC-related logic for a direct FMP call
    statement_map = {
        "income_statement": "income-statement",
        "balance_sheet": "balance-sheet-statement",
        "cash_flow_statement": "cash-flow-statement"
    }
    endpoint = f"/{statement_map.get(statement_type)}"
    content = make_api_request("FMP", endpoint, {"symbol": ticker, "period": "annual"})
    return save_to_file(json.dumps(content, indent=2), save_path)

# --- III. Key Performance Metrics Functions ---

def get_key_metrics(ticker: str, region: str, save_path: str) -> str:
    """
    Retrieves key financial metrics from FMP.
    """
    print(f"Fetching key metrics for {ticker}...")
    content = make_api_request("FMP", "/key-metrics", {"symbol": ticker})
    return save_to_file(json.dumps(content, indent=2), save_path)

def get_historical_prices(ticker: str, region: str, save_path: str) -> str:
    """
    Retrieves historical stock prices from FMP.
    """
    print(f"Fetching historical prices for {ticker}...")
    content = make_api_request("FMP", "/historical-price-eod/full?", {"symbol": ticker})
    return save_to_file(json.dumps(content, indent=2), save_path)


def _fetch_and_save_sec_section(
    sec_ticker: str,
    fyear: str,
    sec_report_address: str,
    section_id: Union[int, str],
    save_path: str
) -> str:
    """
    Helper function to fetch and save a single SEC 10-K section using
    the refactored get_10k_section.  Returns the file path on success,
    or an "ERROR: ..." string on failure.
    """
    try:
        # this will download, cache, and write to save_path for you
        result: Dict[str, str] = get_10k_section(
            sec_ticker=sec_ticker,
            fyear=fyear,
            sec_report_address=sec_report_address,
            section=section_id,
            save_path=save_path,
            use_cache=True
        )
        text = result.get("text")
        if not text:
            raise RuntimeError("Empty text returned")

        logging.info(f"✅ Saved Section {section_id} for {sec_ticker} → {save_path}")
        return save_path

    except Exception as e:
        msg = f"ERROR: fetching Section {section_id} for {sec_ticker}: {e}"
        logging.error(msg, exc_info=True)
        return msg


def get_sec_10k_section_1(
    sec_ticker: str,
    fyear: str,
    sec_report_address: str,
    save_path: str,
) -> str:
    """Fetches and saves SEC 10-K Section 1 (Business)."""
    logging.debug(f"Fetching SEC 10-K Section 1 for {sec_ticker}/{fyear}")
    return _fetch_and_save_sec_section(sec_ticker, fyear, sec_report_address,"1", save_path)


def get_sec_10k_section_1a(
    sec_ticker: str,
    fyear: str,
    sec_report_address: str,
    save_path: str,
) -> str:
    """Fetches and saves SEC 10-K Section 1A (Risk Factors)."""
    logging.debug(f"Fetching SEC 10-K Section 1A for {sec_ticker}/{fyear}")
    return _fetch_and_save_sec_section(sec_ticker, fyear, sec_report_address, "1A", save_path)


def get_sec_10k_section_7(
    sec_ticker: str,
    fyear: str,
    sec_report_address: str,
    save_path: str,
) -> str:
    """Fetches and saves SEC 10-K Section 7 (MD&A)."""
    logging.debug(f"Fetching SEC 10-K Section 7 for {sec_ticker}/{fyear}")
    return _fetch_and_save_sec_section(sec_ticker, fyear, sec_report_address,"7", save_path)

# --- IV. Chart and Report Generation Functions ---

def generate_share_performance_chart(ticker: str, fyear: str, save_path: str) -> str:
    return get_share_performance(ticker, f"{fyear}-12-31", save_path)

def generate_pe_eps_chart(ticker: str, fyear: str, save_path: str) -> str:
    return get_pe_eps_performance(ticker, f"{fyear}-12-31", save_path)

def get_financial_metrics(
    ticker: str,
    save_path: str,
    years: int = 5,
) -> str:

    """
    Returns a DataFrame containing financial metrics for the last N years for a given ticker symbol,
    with years as columns and metrics as rows.
    """
    all_metrics_by_year = defaultdict(dict)
    params = {"limit": years + 1}
    # Fetch each endpoint via make_api_request (using /stable)
    income_data = make_api_request("FMP", f"/income-statement?symbol={ticker}", params)
    key_metrics_data = make_api_request("FMP", f"/key-metrics?symbol={ticker}", params)
    ratios_data = make_api_request("FMP", f"/ratios?symbol={ticker}", params)
    cashflow_data = make_api_request("FMP", f"/cash-flow-statement?symbol={ticker}", params)
    profile_data = make_api_request("FMP", f"/profile?symbol={ticker}")
    # Handle error cases up front
    if any('error' in x for x in [income_data, key_metrics_data, ratios_data, cashflow_data]):
        return pd.DataFrame(), "USD", ticker.upper()
    if not all(isinstance(x, list) for x in [income_data, key_metrics_data, ratios_data, cashflow_data]):
        return pd.DataFrame(), "USD", ticker.upper()

    # --- Process metrics by year ---
    for i in range(min(years, len(income_data))):
        if i < len(key_metrics_data) and i < len(ratios_data) and i < len(cashflow_data):
            income = income_data[i]
            key_metrics = key_metrics_data[i]
            ratios = ratios_data[i]
            cashflow = cashflow_data[i]
            free_cash_flow = cashflow.get("freeCashFlow", 0)

            revenue = income.get("revenue", 0)
            gross_profit = income.get("grossProfit", 0)
            net_income = income.get("netIncome", 1e-9) or 1e-9

            metrics = {
                "Revenue": round(revenue / 1e6),
                "Gross Profit": round(gross_profit / 1e6),
                "Gross Margin": round((gross_profit / revenue) if revenue else 0, 2),
                "EBITDA": round(income.get("ebitda", 0) / 1e6),
                "EBITDA Margin": round(ratios.get("ebitdaMargin", 0), 2),
                "FCF": round(free_cash_flow / 1e6),
                "FCF Conversion": round((free_cash_flow / net_income), 2),
                "ROIC": f"{round(key_metrics.get('returnOnInvestedCapital', 0) * 100, 1)}%",
                "EV/EBITDA": round(key_metrics.get("evToEBITDA", 0), 2),
                "PE Ratio": round(ratios.get("priceToEarningsRatio", 0), 2),
                "PB Ratio": round(ratios.get("priceToBookRatio", 0), 2),
                "CFO": round(cashflow.get("operatingCashFlow", 0) / 1e6),
            }

            # Revenue growth (YoY)
            revenue_growth_val = "N/A"
            if i + 1 < len(income_data):
                prev_revenue = income_data[i + 1].get("revenue", 0)
                if prev_revenue:
                    growth = ((revenue - prev_revenue) / prev_revenue) * 100
                    revenue_growth_val = f"{round(growth, 1)}%"
            metrics["Revenue Growth"] = revenue_growth_val

            year = income.get("date", str(pd.Timestamp.now().year - i))[:4]
            all_metrics_by_year[year].update(metrics)

    # --- Create DataFrame ---
    df = pd.DataFrame(all_metrics_by_year)
    kpi_order = [
        "Revenue", "Revenue Growth", "Gross Profit", "Gross Margin", 
        "EBITDA", "EBITDA Margin", "FCF", "FCF Conversion", "ROIC",
        "EV/EBITDA", "PE Ratio", "PB Ratio", "CFO"
    ]
    df = df.reindex(kpi_order).dropna(how='all')

    # Currency and company name (fallbacks)
    currency = income_data[0].get("reportedCurrency", "USD")
    name = ticker.upper()
    if isinstance(profile_data, list) and profile_data:
        profile = profile_data[0]
        currency = profile.get("currency", currency)
        name = profile.get("companyName", name)

    # --- SAVE TO FILE if save_path is given ---
    if save_path:
        try:
            # Save as JSON for consistency (easy reloading)
            df_json = df.to_dict(orient="index")
            with open(save_path, "w", encoding="utf-8") as f:
                json.dump({
                    "currency": currency,
                    "company_name": name,
                    "metrics": df_json
                }, f, indent=2)
            logging.info(f"Financial metrics saved to {save_path}")
        except Exception as e:
            logging.error(f"Failed to save financial metrics: {e}")

    return df.sort_index(axis=1), currency, name<|MERGE_RESOLUTION|>--- conflicted
+++ resolved
@@ -97,11 +97,9 @@
     return save_to_file(json.dumps(key_data_dict, indent=2), save_path)
 
 # --- I. Foundational Company Data Functions ---
-<<<<<<< HEAD
+
 def get_company_profile(ticker: str, save_path: str) -> str:
-=======
-def get_company_profile(ticker: str, save_path: str, region:str='US', **kwargs) -> str:
->>>>>>> a544a06a
+
     """
     Retrieves company profile and description exclusively from FMP.
     """
