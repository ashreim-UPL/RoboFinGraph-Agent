--- conflicted
+++ resolved
@@ -27,7 +27,6 @@
 # ----------------------------------------------------------------------------
 # API Configuration (dynamic extensions supported)
 # ----------------------------------------------------------------------------
-<<<<<<< HEAD
 def get_api_config():
     return {
         "FMP": {
@@ -51,29 +50,7 @@
             "method": "CUSTOM",
             "api_key": os.getenv("SEC_API_KEY")
         }
-=======
-API_CONFIG = {
-    "FMP": {
-        "base_url": "https://financialmodelingprep.com/stable",
-        "method": "GET",
-        "auth_param": "apikey",
-        "api_key": os.getenv("FMP_API_KEY")
-    },
-    "IndianMarket": {
-        "base_url": "https://stock.indianapi.in",
-        "method": "GET",
-        "auth_header": "x-api-key",
-        "api_key": os.getenv("INDIAN_API_KEY")
-    },
-    "LocalRAG": {
-        "base_url": "https://container-finrobot.dc4gg5b1dous0.eu-west-3.cs.amazonlightsail.com/",
-        "method": "POST",
-        "api_key": "local"
-    },
-    "SEC": {
-        "method": "CUSTOM",
-        "api_key": os.getenv("SEC_API_KEY")
->>>>>>> 68e74763
+
     }
 
 # Use everywhere:
