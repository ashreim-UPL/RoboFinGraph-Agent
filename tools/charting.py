# tools/charting.py
import os
import mplfinance as mpf
import yfinance as yf
import pandas as pd
import matplotlib
matplotlib.use('Agg')

from matplotlib import pyplot as plt
from typing import Annotated, List, Tuple
from pandas import DateOffset
from datetime import datetime, timedelta
import logging

# Import our standardized API toolkit
from .global_API_toolkit import make_api_request, make_api_request2

# --- Helper function to process historical data ---
def _get_historical_data_df(ticker: str, start_date: str, end_date: str) -> pd.DataFrame:
    """Fetches historical data using the correct stable endpoint from the toolkit."""
    
    # --- MODIFICATION: Use the correct endpoint you provided ---
    hist_data_json = make_api_request(
        "FMP",
        "/historical-price-eod/full", # This is the correct endpoint path
        {"symbol": ticker, "from": start_date, "to": end_date}
    )
    
    # The rest of the function remains the same
    # It will now receive the correct data to process.
    if not hist_data_json or not isinstance(hist_data_json, list) or not hist_data_json:
        logging.warning(f"Could not retrieve historical data for {ticker}")
        return pd.DataFrame()
    
    # The response for this endpoint is a list directly, not nested in a dict
    df = pd.DataFrame(hist_data_json)
    if 'date' in df.columns:
        df['date'] = pd.to_datetime(df['date'])
        df = df.set_index('date').sort_index()
        return df
        
    return pd.DataFrame()


def _get_historical_prices_df_indian_market(ticker: str, start_date: str, end_date: str, period:str = 'max', filter:str = 'price') -> pd.DataFrame:
    """
    Fetches historical prices from the Indian API, saves JSON if path provided,
    and returns a merged DataFrame with parsed data similar to your example.
    """
    print(f"Fetching historical prices for {ticker}...")

    # Make API call
    endpoint = "/historical_data"  # adapt as needed
    params = {"stock_name": ticker, "period": period, "filter": filter}
    content = make_api_request2("IndianMarket", endpoint, params)


    # Parse 'datasets' like in your second example, or adapt if structure differs
    # Let's assume Indian API returns something like: {"datasets": [{"metric": "...", "values": [...]}, ...]}
    parsed = content

    # Extract historical data
    table = None

    for metric in parsed['datasets']:
        metric_name = metric['metric']
        data = metric['values']

        # Convertir a DataFrame
        if metric_name != "Volume":
            df = pd.DataFrame(data, columns=['Date', metric_name])
        else:
            data = [[row[0], row[1], row[2]['delivery']] for row in data]
            df = pd.DataFrame(data, columns=['Date', metric_name, 'delivery'])
        df['Date'] = pd.to_datetime(df['Date']) 

        if table is None:
            table = df
        else:
            table = pd.merge(table, df, on='Date', how='left')  # Puedes usar 'inner' si prefieres solo fechas comunes

    # Ordenar y filtrar por fecha si es necesario
    table = table.sort_values('Date').reset_index(drop=True)
    if start_date is not None and end_date is not None:
        table =  table[
    (table['Date'] >= pd.to_datetime(start_date)) & 
    (table['Date'] <= pd.to_datetime(end_date))
    ]
    table['table'] = table['Date'].astype(str)  # Convertir a string si es necesario
    table.set_index('Date', inplace=True)  # Establecer 'Date' como índice
    table.index = table.index.astype(str) 
    return table

# --- Charting Functions ---

def plot_stock_price_chart(
    ticker: Annotated[str, "Ticker symbol"],
    start_date: Annotated[str, "Start date in 'YYYY-MM-DD' format"],
    end_date: Annotated[str, "End date in 'YYYY-MM-DD' format"],
    save_path: Annotated[str, "File path for saving the plot"],
    **kwargs # To accept other optional plotting args
) -> str:
    """
    Plots a stock price chart using mplfinance and data from the global_api_toolkit.
    """
    stock_data = _get_historical_prices_df_indian_market(ticker, start_date, end_date)
    
    if stock_data.empty:
        error_msg = f"Error: No historical stock data for {ticker} to plot."
        logging.error(error_msg)
        return error_msg

    # Ensure columns are named correctly for mplfinance
    stock_data.rename(columns={"open": "Open", "high": "High", "low": "Low", "close": "Close", "volume": "Volume"}, inplace=True)

    plot_params = {
        "type": kwargs.get('type', 'candle'),
        "style": kwargs.get('style', 'yahoo'),
        "title": f"{ticker} Stock Price",
        "ylabel": "Price",
        "volume": True,
        "ylabel_lower": "Volume",
        "mav": kwargs.get('mav'),
        "savefig": save_path,
    }
    
    filtered_params = {k: v for k, v in plot_params.items() if v is not None}
    mpf.plot(stock_data, **filtered_params)
    
    return f"Stock price chart saved to <img src='{save_path}'>"


# This function is in your tools/charting.py file

def get_share_performance(
    ticker: Annotated[str, "Ticker symbol"],
    filing_date: Annotated[str | datetime, "Filing date in 'YYYY-MM-DD' format"],
    save_path: Annotated[str, "File path for saving the plot"],
    benchmark_ticker: Annotated[str, "Benchmark index ticker, e.g., SPY"] = "SPY"
) -> str:
    """
    Plots the stock performance against a benchmark index over the past year,
    ensuring data is aligned for accurate comparison.
    """
    if isinstance(filing_date, str):
        filing_date = datetime.strptime(filing_date, "%Y-%m-%d")

    start = (filing_date - timedelta(days=365)).strftime("%Y-%m-%d")
    end = filing_date.strftime("%Y-%m-%d")

    # Fetch data using the helper function
    target_df = _get_historical_data_df(ticker, start, end)
    benchmark_df = _get_historical_data_df(benchmark_ticker, start, end)
    
    if target_df.empty or benchmark_df.empty:
        error_msg = f"Could not retrieve performance data for {ticker} or benchmark {benchmark_ticker}."
        logging.error(error_msg)
        return error_msg

    # --- MODIFICATION START: Align and process data robustly ---

    # Combine both 'close' price series into a single DataFrame
    combined_df = pd.DataFrame({
        'target': target_df['close'],
        'benchmark': benchmark_df['close']
    })

    # Forward-fill any missing values that might occur on non-overlapping days
    combined_df.ffill(inplace=True)
    combined_df.dropna(inplace=True) # Drop any remaining NaN if they exist at the start

    if combined_df.empty:
        error_msg = f"Data for {ticker} and {benchmark_ticker} could not be aligned."
        logging.error(error_msg)
        return error_msg
        
    # Normalize the data from the first valid data point and calculate percentage change
    normalized_df = (combined_df / combined_df.iloc[0]) * 100

    # --- MODIFICATION END ---

    # Get company name from profile
    profile_response = make_api_request("FMP", "/profile", {"symbol": ticker})
    info = profile_response[0] if profile_response and isinstance(profile_response, list) else {}
    company_name = info.get("companyName", ticker)
    
    # Plotting logic now uses the aligned and normalized data
    plt.figure(figsize=(14, 7))
    plt.plot(normalized_df.index, normalized_df['target'], label=f'{company_name} Indexed Performance', color="blue")
    plt.plot(normalized_df.index, normalized_df['benchmark'], label=f"{benchmark_ticker} Indexed Performance", color="red")
    
    plt.title(f'{company_name} vs {benchmark_ticker} - Indexed Performance Over the Past Year')
<<<<<<< HEAD
    plt.xlabel("Date")
    plt.ylabel("Normalized Price (Base 100)")
    plt.legend()
    plt.grid(True)
    plt.tight_layout()
    plt.savefig(save_path)
    plt.close()

    return f"Share performance chart saved to <img src='{save_path}'>"

def get_indian_share_performance(
    ticker: str,
    filing_date: str | datetime,
    save_path: str,
    benchmark_ticker: str = "NIFTYBEES.NS"
) -> str:
    """
    Plots the indexed performance of an Indian stock against a benchmark ETF (default: NIFTYBEES.NS)
    over the past year, rebased to 100 for comparison.
    """
    # Convert date string to datetime
    if isinstance(filing_date, str):
        filing_date = datetime.strptime(filing_date, "%Y-%m-%d")

    start = filing_date - timedelta(days=365)
    end = filing_date

    # Append .NS for NSE if not already present
    if not ticker.endswith(".NS"):
        ticker += ".NS"

    # Fetch data
    try:
        # Target stock data
        target_df = yf.download(ticker, start=start, end=end, auto_adjust=True)
        target_df.reset_index(inplace=True, drop=False)
        target_df.columns = target_df.columns.get_level_values(0)
        target_df = target_df[['Date', 'Close']]
        target_df.set_index('Date', inplace=True)

        # Benchmark data
        benchmark_df = yf.download(benchmark_ticker, start=start, end=end, auto_adjust=True)
        benchmark_df.reset_index(inplace=True, drop=False)
        benchmark_df.columns = benchmark_df.columns.get_level_values(0)
        benchmark_df = benchmark_df[['Date', 'Close']]
        benchmark_df.set_index('Date', inplace=True)

    except Exception as e:
        logging.error(f"Data download failed: {e}")
        return f"Data download failed: {e}"

    if target_df.empty or benchmark_df.empty:
        error_msg = f"Could not retrieve data for {ticker} or {benchmark_ticker}."
        logging.error(error_msg)
        return error_msg

    # Combine and align
    combined_df = pd.DataFrame({
        'target': target_df['Close'],
        'benchmark': benchmark_df['Close']
    })
    combined_df.ffill(inplace=True)
    combined_df.dropna(inplace=True)

    if combined_df.empty:
        error_msg = f"Aligned data is empty after processing."
        logging.error(error_msg)
        return error_msg

    # Normalize to 100
    normalized_df = (combined_df / combined_df.iloc[0]) * 100

    # Plot
    plt.figure(figsize=(14, 7))
    plt.plot(
        normalized_df.index, 
        normalized_df['target'], 
        label=f"{ticker.replace('.NS', '')} Indexed Performance", 
        color="blue"
    )
    plt.plot(
        normalized_df.index, 
        normalized_df['benchmark'], 
        label=f"{benchmark_ticker.replace('.NS', '')} Indexed Performance", 
        color="red"
    )


    plt.title(f"{ticker.replace('.NS', '')} vs {benchmark_ticker.replace('.NS', '')} - Indexed Performance Over the Past Year")
    plt.xlabel("Date")
    plt.ylabel("Normalized Price (Base 100)")
=======
    plt.xlabel("Date")
    plt.ylabel("Normalized Price (Base 100)")
    plt.legend()
    plt.grid(True)
    plt.tight_layout()
    plt.savefig(save_path)
    plt.close()

    return f"Share performance chart saved to <img src='{save_path}'>"

def get_indian_share_performance(
    ticker_symbol: str,
    filing_date: str | datetime,
    save_path: str,
    benchmark_ticker: str = "NIFTYBEES.NS"
) -> str:
    """
    Plots the indexed performance of an Indian stock against a benchmark ETF (default: NIFTYBEES.NS)
    over the past year, rebased to 100 for comparison.
    """
    # Convert date string to datetime
    if isinstance(filing_date, str):
        filing_date = datetime.strptime(filing_date, "%Y-%m-%d")

    start = filing_date - timedelta(days=365)
    end = filing_date

    # Append .NS for NSE if not already present
    if not ticker_symbol.endswith(".NS"):
        ticker_symbol += ".NS"

    # Fetch data
    try:
        # Target stock data
        target_df = yf.download(ticker_symbol, start=start, end=end)
        target_df.reset_index(inplace=True, drop=False)
        target_df.columns = target_df.columns.get_level_values(0)
        target_df = target_df[['Date', 'Close']]
        target_df.set_index('Date', inplace=True)

        # Benchmark data
        benchmark_df = yf.download(benchmark_ticker, start=start, end=end)
        benchmark_df.reset_index(inplace=True, drop=False)
        benchmark_df.columns = benchmark_df.columns.get_level_values(0)
        benchmark_df = benchmark_df[['Date', 'Close']]
        benchmark_df.set_index('Date', inplace=True)

    except Exception as e:
        logging.error(f"Data download failed: {e}")
        return f"Data download failed: {e}"

    if target_df.empty or benchmark_df.empty:
        error_msg = f"Could not retrieve data for {ticker_symbol} or {benchmark_ticker}."
        logging.error(error_msg)
        return error_msg

    # Combine and align
    combined_df = pd.DataFrame({
        'target': target_df['Close'],
        'benchmark': benchmark_df['Close']
    })
    combined_df.ffill(inplace=True)
    combined_df.dropna(inplace=True)

    if combined_df.empty:
        error_msg = f"Aligned data is empty after processing."
        logging.error(error_msg)
        return error_msg

    # Normalize to 100
    normalized_df = (combined_df / combined_df.iloc[0]) * 100

    # Plot
    plt.figure(figsize=(14, 7))
    plt.plot(normalized_df.index, normalized_df['target'], label=f'{ticker_symbol.replace('.NS', '')} Indexed Performance', color="blue")
    plt.plot(normalized_df.index, normalized_df['benchmark'], label=f'{benchmark_ticker.replace('.NS', '')} Indexed Performance', color="red")

    plt.title(f'{ticker_symbol.replace('.NS', '')} vs {benchmark_ticker.replace('.NS', '')} - Indexed Performance Over the Past Year')
    plt.xlabel("Date")
    plt.ylabel("Normalized Price (Base 100)")
>>>>>>> a544a06a
    plt.legend()
    plt.grid(True)
    plt.tight_layout()
    plt.savefig(save_path)
    plt.close()

    return f"Share performance chart saved to <img src='{save_path}'>"

# This function goes in your tools/charting.py file

def get_pe_eps_performance(
    ticker: Annotated[str, "Ticker symbol"],
    filing_date: Annotated[str | datetime, "Filing date in 'YYYY-MM-DD' format"],
    save_path: Annotated[str, "File path for saving the plot"],
    years: int = 4
) -> str:
    """Plots the PE ratio and EPS performance over the past n years."""

    

    # 1. Fetch income statements to get EPS data from the API
    income_response = make_api_request("FMP", "/income-statement", {"symbol": ticker, "period": "annual", "limit": years + 1})

    # Defensively check the response
    if not income_response or not isinstance(income_response, list):
        error_msg = f"Could not retrieve income statements for {ticker}"
        logging.warning(error_msg)
        return error_msg
    
    income_statements = pd.DataFrame(income_response)
    if 'date' not in income_statements.columns:
        error_msg = f"Malformed income statement data for {ticker}, 'date' column missing."
        logging.warning(error_msg)
        return error_msg
        
    # 2. Prepare the EPS data and convert its index to proper datetime objects
    eps = income_statements.set_index('date')['eps'].sort_index()
    eps.index = pd.to_datetime(eps.index) # This ensures the index is datetime, not string

    # 3. Fetch historical prices to calculate the PE ratio
    if isinstance(filing_date, str):
        filing_date = datetime.strptime(filing_date, "%Y-%m-%d")
        
    start = (filing_date - timedelta(days=years*365)).strftime("%Y-%m-%d")
    end = filing_date.strftime("%Y-%m-%d")
    
    price_df = _get_historical_data_df(ticker, start, end)

    if price_df.empty:
        error_msg = f"Could not retrieve historical prices for {ticker}"
        logging.warning(error_msg)
        return error_msg
    
    # 4. Align stock prices with EPS report dates
    pe_ratios = {}
    # The loop now correctly iterates over 'report_date' which is already a datetime object
    for report_date, eps_val in eps.items():
        # The unnecessary and error-causing strptime() line has been removed.
        try:
            # Find the stock price on or immediately after the EPS report date
            price_at_date = price_df.loc[price_df.index >= report_date, 'close'].iloc[0]
            if eps_val and eps_val != 0:
                pe_ratios[report_date] = price_at_date / eps_val
        except IndexError:
            # This handles cases where there's no stock data after the last EPS date
            continue
            
    if not pe_ratios:
        error_msg = f"Could not calculate P/E ratios for {ticker}. Check data alignment."
        logging.warning(error_msg)
        return error_msg

    pe_series = pd.Series(pe_ratios).sort_index()


    # 5. Plotting Logic
    fig, ax1 = plt.subplots(figsize=(14, 7))
    ax1.plot(pe_series.index, pe_series.values, color="blue", marker='o', label="P/E Ratio")
    ax1.set_xlabel("Date")
    ax1.set_ylabel("P/E Ratio", color="blue")
    
    ax2 = ax1.twinx()
    ax2.plot(eps.index, eps.values, color="red", marker='x', linestyle='--', label="EPS")
    ax2.set_ylabel("EPS ($)", color="red")
    
    # Get company name for the title
    profile_response = make_api_request("FMP", "/profile", {"symbol": ticker})
    company_name = profile_response[0].get("companyName", ticker) if profile_response and isinstance(profile_response, list) else ticker
    
    plt.title(f"{company_name} P/E Ratio and EPS Performance")
    fig.tight_layout()
    
    # 6. Save the figure to a file and close it to prevent display
    plt.savefig(save_path)
    plt.close(fig) 
    
    return f"P/E and EPS performance chart saved to <img src='{save_path}'>"

def get_pe_eps_performance_indian_market(
<<<<<<< HEAD
    ticker: Annotated[str, "Ticker"],
=======
    ticker_symbol: Annotated[str, "Ticker symbol"],
>>>>>>> a544a06a
    filing_date: Annotated[str | datetime, "Filing date in 'YYYY-MM-DD' format"],
    save_path: Annotated[str, "File path for saving the plot"],
    years: int = 4
) -> str:
    """Plots the PE ratio and EPS performance over the past n years."""

    year = int(filing_date.strftime("%Y")) if isinstance(filing_date, datetime) else int(filing_date.split("-")[0])
<<<<<<< HEAD
    print(year)
=======
>>>>>>> a544a06a

    # 1. Fetch income statements to get EPS data from the API

    # Make the API call
<<<<<<< HEAD
    #hist_response = make_api_request("IndianMarket", "/historical_data", {'stock_name': ticker, 'period': 'max', 'filter': 'pe'})
    #print("HISTORICAL DATA API RESPONSE:", hist_response)

    print("\n",ticker,"\n")
    response = make_api_request2("IndianMarket", "/stock", {"name": ticker})
=======
    response = make_api_request2("IndianMarket", "/stock", {"name": ticker_symbol})
>>>>>>> a544a06a
    financials = response.get("financials", [])

    # Parse annual financial data
    statement_data = {
        doc['EndDate']: doc['stockFinancialMap']['INC']
        for doc in financials
        if doc['Type'] == 'Annual' and 'INC' in doc.get("stockFinancialMap", {})
    }

    df = pd.DataFrame()
    for date, income_statement in statement_data.items():
        if int(date[:4]) <= year:
            if df.empty:
                df = pd.DataFrame(income_statement)[['key', 'value']].rename(columns={'key': 'metric', 'value': date})
            else:
                df = df.merge(
                    pd.DataFrame(income_statement)[['key', 'value']].rename(columns={'key': 'metric', 'value': date}),
                    on='metric',
                    how='outer'
                )

    df.set_index('metric', inplace=True)
    df = df.T
    eps = df['DilutedEPSExcludingExtraOrdItems'].sort_index(ascending=True).rename('EPS')
    eps = eps.astype(float)
    
<<<<<<< HEAD
    pe_df = pd.DataFrame(make_api_request2("IndianMarket", "/historical_data", {'stock_name': ticker, 'period': 'max', 'filter': 'pe'})['datasets'][1]['values'], columns = ['Date', 'PE'])
=======
    pe_df = pd.DataFrame(make_api_request2("IndianMarket", "/historical_data", {'stock_name': ticker_symbol, 'period': 'max', 'filter': 'pe'})['datasets'][1]['values'], columns = ['Date', 'PE'])
>>>>>>> a544a06a
    pe_df['Date'] = pd.to_datetime(pe_df['Date'])
    list_dates = list(eps.index)

    pes = {}
    
    for date in list_dates:
        d = pd.to_datetime(date)
        pe_df_upper = pe_df[(pe_df['Date'] >= d)]
        pe_df_upper = pe_df_upper.sort_values(by='Date', ascending=True).reset_index(drop=True)

        pe_df_lower = pe_df[(pe_df['Date'] <= d)]
        pe_df_lower = pe_df_lower.sort_values(by='Date', ascending=True).reset_index(drop=True)

        upper = pe_df_upper.head(1)
        lower = pe_df_lower.tail(1)

        pe = pd.concat([lower, upper], ignore_index=True)
        pe['PE'] = pe['PE'].astype(float)

        pe_list = pe['PE'].to_list() 
        pe_dates = pe['Date'].to_list()

        d2_d1 = (pe_dates[1] - pe_dates[0]).days
        d_d1 = (d - pe_dates[0]).days

        if d_d1 <= 0 or d2_d1 <= 0:
            pe_in_d=pe_list[0]
        else:
            pe_in_d=round(pe_list[0] + (pe_list[1] - pe_list[0]) * (d_d1 / d2_d1), 2)

        pes[date] = pe_in_d
    
    pe_series = pd.Series(pes).sort_index(ascending=True)
    pe_series.index = pd.to_datetime(pe_series.index)
    filing_date = pd.to_datetime(filing_date)

    pe_series = pe_series[pe_series.index <= filing_date] 
    pe_series = pe_series.tail(years)  # Keep only the last n years of data

    eps.index = pd.to_datetime(eps.index)
    eps = eps[eps.index <= filing_date]
    eps = eps.tail(years)  # Filter EPS to the last n years

<<<<<<< HEAD
    #print(f"PE Series: {pe_series}")
    #print(f"EPS Series: {eps}") 
=======
    print(f"PE Series: {pe_series}"
          )
    print(f"EPS Series: {eps}"
          ) 
>>>>>>> a544a06a
    # 5. Plotting Logic
    fig, ax1 = plt.subplots(figsize=(14, 7))
    ax1.plot(pe_series.index, pe_series.values, color="blue", marker='o', label="P/E Ratio")
    ax1.set_xlabel("Date")
    ax1.set_ylabel("P/E Ratio", color="blue")

    ax2 = ax1.twinx()
    ax2.plot(eps.index, eps.values, color="red", marker='x', linestyle='--', label="EPS")
    ax2.set_ylabel("EPS ($)", color="red")

<<<<<<< HEAD
    plt.title(f"{ticker} P/E Ratio and EPS Performance")
=======
    plt.title(f"{ticker_symbol} P/E Ratio and EPS Performance")
>>>>>>> a544a06a
    fig.tight_layout()

    plt.savefig(save_path)
    plt.close(fig)

    return f"P/E and EPS performance chart saved to <img src='{save_path}'>"<|MERGE_RESOLUTION|>--- conflicted
+++ resolved
@@ -190,7 +190,7 @@
     plt.plot(normalized_df.index, normalized_df['benchmark'], label=f"{benchmark_ticker} Indexed Performance", color="red")
     
     plt.title(f'{company_name} vs {benchmark_ticker} - Indexed Performance Over the Past Year')
-<<<<<<< HEAD
+
     plt.xlabel("Date")
     plt.ylabel("Normalized Price (Base 100)")
     plt.legend()
@@ -282,88 +282,7 @@
     plt.title(f"{ticker.replace('.NS', '')} vs {benchmark_ticker.replace('.NS', '')} - Indexed Performance Over the Past Year")
     plt.xlabel("Date")
     plt.ylabel("Normalized Price (Base 100)")
-=======
-    plt.xlabel("Date")
-    plt.ylabel("Normalized Price (Base 100)")
-    plt.legend()
-    plt.grid(True)
-    plt.tight_layout()
-    plt.savefig(save_path)
-    plt.close()
-
-    return f"Share performance chart saved to <img src='{save_path}'>"
-
-def get_indian_share_performance(
-    ticker_symbol: str,
-    filing_date: str | datetime,
-    save_path: str,
-    benchmark_ticker: str = "NIFTYBEES.NS"
-) -> str:
-    """
-    Plots the indexed performance of an Indian stock against a benchmark ETF (default: NIFTYBEES.NS)
-    over the past year, rebased to 100 for comparison.
-    """
-    # Convert date string to datetime
-    if isinstance(filing_date, str):
-        filing_date = datetime.strptime(filing_date, "%Y-%m-%d")
-
-    start = filing_date - timedelta(days=365)
-    end = filing_date
-
-    # Append .NS for NSE if not already present
-    if not ticker_symbol.endswith(".NS"):
-        ticker_symbol += ".NS"
-
-    # Fetch data
-    try:
-        # Target stock data
-        target_df = yf.download(ticker_symbol, start=start, end=end)
-        target_df.reset_index(inplace=True, drop=False)
-        target_df.columns = target_df.columns.get_level_values(0)
-        target_df = target_df[['Date', 'Close']]
-        target_df.set_index('Date', inplace=True)
-
-        # Benchmark data
-        benchmark_df = yf.download(benchmark_ticker, start=start, end=end)
-        benchmark_df.reset_index(inplace=True, drop=False)
-        benchmark_df.columns = benchmark_df.columns.get_level_values(0)
-        benchmark_df = benchmark_df[['Date', 'Close']]
-        benchmark_df.set_index('Date', inplace=True)
-
-    except Exception as e:
-        logging.error(f"Data download failed: {e}")
-        return f"Data download failed: {e}"
-
-    if target_df.empty or benchmark_df.empty:
-        error_msg = f"Could not retrieve data for {ticker_symbol} or {benchmark_ticker}."
-        logging.error(error_msg)
-        return error_msg
-
-    # Combine and align
-    combined_df = pd.DataFrame({
-        'target': target_df['Close'],
-        'benchmark': benchmark_df['Close']
-    })
-    combined_df.ffill(inplace=True)
-    combined_df.dropna(inplace=True)
-
-    if combined_df.empty:
-        error_msg = f"Aligned data is empty after processing."
-        logging.error(error_msg)
-        return error_msg
-
-    # Normalize to 100
-    normalized_df = (combined_df / combined_df.iloc[0]) * 100
-
-    # Plot
-    plt.figure(figsize=(14, 7))
-    plt.plot(normalized_df.index, normalized_df['target'], label=f'{ticker_symbol.replace('.NS', '')} Indexed Performance', color="blue")
-    plt.plot(normalized_df.index, normalized_df['benchmark'], label=f'{benchmark_ticker.replace('.NS', '')} Indexed Performance', color="red")
-
-    plt.title(f'{ticker_symbol.replace('.NS', '')} vs {benchmark_ticker.replace('.NS', '')} - Indexed Performance Over the Past Year')
-    plt.xlabel("Date")
-    plt.ylabel("Normalized Price (Base 100)")
->>>>>>> a544a06a
+
     plt.legend()
     plt.grid(True)
     plt.tight_layout()
@@ -463,11 +382,10 @@
     return f"P/E and EPS performance chart saved to <img src='{save_path}'>"
 
 def get_pe_eps_performance_indian_market(
-<<<<<<< HEAD
+
     ticker: Annotated[str, "Ticker"],
-=======
-    ticker_symbol: Annotated[str, "Ticker symbol"],
->>>>>>> a544a06a
+
+
     filing_date: Annotated[str | datetime, "Filing date in 'YYYY-MM-DD' format"],
     save_path: Annotated[str, "File path for saving the plot"],
     years: int = 4
@@ -475,23 +393,20 @@
     """Plots the PE ratio and EPS performance over the past n years."""
 
     year = int(filing_date.strftime("%Y")) if isinstance(filing_date, datetime) else int(filing_date.split("-")[0])
-<<<<<<< HEAD
+
     print(year)
-=======
->>>>>>> a544a06a
+
 
     # 1. Fetch income statements to get EPS data from the API
 
     # Make the API call
-<<<<<<< HEAD
+
     #hist_response = make_api_request("IndianMarket", "/historical_data", {'stock_name': ticker, 'period': 'max', 'filter': 'pe'})
     #print("HISTORICAL DATA API RESPONSE:", hist_response)
 
     print("\n",ticker,"\n")
     response = make_api_request2("IndianMarket", "/stock", {"name": ticker})
-=======
-    response = make_api_request2("IndianMarket", "/stock", {"name": ticker_symbol})
->>>>>>> a544a06a
+
     financials = response.get("financials", [])
 
     # Parse annual financial data
@@ -518,11 +433,9 @@
     eps = df['DilutedEPSExcludingExtraOrdItems'].sort_index(ascending=True).rename('EPS')
     eps = eps.astype(float)
     
-<<<<<<< HEAD
+
     pe_df = pd.DataFrame(make_api_request2("IndianMarket", "/historical_data", {'stock_name': ticker, 'period': 'max', 'filter': 'pe'})['datasets'][1]['values'], columns = ['Date', 'PE'])
-=======
-    pe_df = pd.DataFrame(make_api_request2("IndianMarket", "/historical_data", {'stock_name': ticker_symbol, 'period': 'max', 'filter': 'pe'})['datasets'][1]['values'], columns = ['Date', 'PE'])
->>>>>>> a544a06a
+
     pe_df['Date'] = pd.to_datetime(pe_df['Date'])
     list_dates = list(eps.index)
 
@@ -566,15 +479,10 @@
     eps = eps[eps.index <= filing_date]
     eps = eps.tail(years)  # Filter EPS to the last n years
 
-<<<<<<< HEAD
+
     #print(f"PE Series: {pe_series}")
     #print(f"EPS Series: {eps}") 
-=======
-    print(f"PE Series: {pe_series}"
-          )
-    print(f"EPS Series: {eps}"
-          ) 
->>>>>>> a544a06a
+
     # 5. Plotting Logic
     fig, ax1 = plt.subplots(figsize=(14, 7))
     ax1.plot(pe_series.index, pe_series.values, color="blue", marker='o', label="P/E Ratio")
@@ -585,11 +493,9 @@
     ax2.plot(eps.index, eps.values, color="red", marker='x', linestyle='--', label="EPS")
     ax2.set_ylabel("EPS ($)", color="red")
 
-<<<<<<< HEAD
+
     plt.title(f"{ticker} P/E Ratio and EPS Performance")
-=======
-    plt.title(f"{ticker_symbol} P/E Ratio and EPS Performance")
->>>>>>> a544a06a
+
     fig.tight_layout()
 
     plt.savefig(save_path)
